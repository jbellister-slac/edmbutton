--- conflicted
+++ resolved
@@ -11,11 +11,7 @@
 
 setup(
     name='edmbutton',
-<<<<<<< HEAD
-    version='0.1.4',
-=======
     version='0.2.0',
->>>>>>> e9926474
     description='A PyDM widget for launching EDM displays.',
     long_description=long_description,
 
